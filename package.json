--- conflicted
+++ resolved
@@ -30,14 +30,9 @@
     "flow-bin": "^0.85.0",
     "glob": "^7.1.1",
     "graceful-fs": "^4.1.11",
-<<<<<<< HEAD
+    "isbinaryfile": "^3.0.3",
     "istanbul-api": "^2.0.6",
     "istanbul-lib-coverage": "^2.0.1",
-=======
-    "isbinaryfile": "^3.0.3",
-    "istanbul-api": "^1.3.1",
-    "istanbul-lib-coverage": "^1.0.0",
->>>>>>> 993bc5c5
     "jasmine-reporters": "^2.2.0",
     "jest-junit": "^5.1.0",
     "jest-silent-reporter": "^0.1.1",
