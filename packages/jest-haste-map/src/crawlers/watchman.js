--- conflicted
+++ resolved
@@ -175,58 +175,39 @@
           typeof fileData.mtime_ms === 'number'
             ? fileData.mtime_ms
             : fileData.mtime_ms.toNumber();
-<<<<<<< HEAD
-
-        const existingFileData = data.files[name];
-        let nextData;
-
-        const isOld = existingFileData && existingFileData[H.MTIME] === mtime;
-        if (isOld) {
-          nextData = existingFileData;
-        } else {
-          let sha1hex = fileData['content.sha1hex'];
-          if (typeof sha1hex !== 'string' || sha1hex.length !== 40) {
-            sha1hex = null;
-          }
-          // See ../constants.js
-          nextData = ['', mtime, 0, [], sha1hex];
-        }
-
-        const mappings = options.mapper ? options.mapper(name) : null;
-
-        if (mappings) {
-          for (const name of mappings) {
-            if (!ignore(name)) {
-              files[name] = nextData;
-            }
-          }
-        } else {
-          files[name] = nextData;
-=======
+
         let sha1hex = fileData['content.sha1hex'];
         if (typeof sha1hex !== 'string' || sha1hex.length !== 40) {
           sha1hex = null;
         }
 
         const existingFileData = data.files.get(relativeFilePath);
-        if (existingFileData && existingFileData[H.MTIME] === mtime) {
-          files.set(relativeFilePath, existingFileData);
-        } else if (
-          existingFileData &&
-          sha1hex &&
-          existingFileData[H.SHA1] === sha1hex
-        ) {
-          files.set(relativeFilePath, [
-            existingFileData[0],
-            mtime,
-            existingFileData[2],
-            existingFileData[3],
-            existingFileData[4],
-          ]);
+        let nextData;
+
+        const isOld = existingFileData && existingFileData[H.MTIME] === mtime;
+        const hasChanged = existingFileData && sha1hex && existingFileData[H.SHA1] === sha1hex;
+
+        if (existingFileData && isOld) {
+          nextData = existingFileData;
+        } else if (existingFileData && !hasChanged) {
+          nextData = [... existingFileData];
+          nextData[1] = mtime;
         } else {
           // See ../constants.js
-          files.set(relativeFilePath, ['', mtime, 0, [], sha1hex]);
->>>>>>> 78e08932
+          nextData = ['', mtime, 0, [], sha1hex];
+        }
+
+        const mappings = options.mapper ? options.mapper(filePath) : null;
+
+        if (mappings) {
+          for (const absoluteVirtualFilePath of mappings) {
+            if (!ignore(absoluteVirtualFilePath)) {
+              const relativeVirtualFilePath = fastPath.relative(rootDir, filePath);
+              files.set(relativeVirtualFilePath, nextData);
+            }
+          }
+        } else {
+          files.set(relativeFilePath, nextData);
         }
       }
     }
