/**
 * Copyright (c) 2014-present, Facebook, Inc. All rights reserved.
 *
 * This source code is licensed under the MIT license found in the
 * LICENSE file in the root directory of this source tree.
 *
 */

'use strict';

const path = require('path');

jest.mock('fb-watchman', () => {
  const normalizePathSep = require('../../lib/normalize_path_sep').default;
  const Client = jest.fn();
  Client.prototype.command = jest.fn((args, callback) =>
    setImmediate(() => {
      const path = args[1] ? normalizePathSep(args[1]) : undefined;
      const response = mockResponse[args[0]][path];
      callback(null, response.next ? response.next().value : response);
    }),
  );
  Client.prototype.on = jest.fn();
  Client.prototype.end = jest.fn();
  return {Client};
});

const forcePOSIXPaths = path => path.replace(/\\/g, '/');
const pearMatcher = path => /pear/.test(path);

let watchman;
let watchmanCrawl;
let mockResponse;
let mockFiles;

const ROOT_MOCK = path.sep === '/' ? '/root-mock' : 'M:\\root-mock';
const FRUITS_RELATIVE = 'fruits';
const VEGETABLES_RELATIVE = 'vegetables';
const FRUITS = path.resolve(ROOT_MOCK, FRUITS_RELATIVE);
const VEGETABLES = path.resolve(ROOT_MOCK, VEGETABLES_RELATIVE);
const ROOTS = [FRUITS, VEGETABLES];
<<<<<<< HEAD
const BANANA = path.join(FRUITS, 'banana.js');
const STRAWBERRY = path.join(FRUITS, 'strawberry.js');
const KIWI = path.join(FRUITS, 'kiwi.js');
const TOMATO = path.join(FRUITS, 'tomato.js');
const MELON = path.join(VEGETABLES, 'melon.json');
const DURIAN = path.join(VEGETABLES, 'durian.zip');
=======
const BANANA_RELATIVE = path.join(FRUITS_RELATIVE, 'banana.js');
const STRAWBERRY_RELATIVE = path.join(FRUITS_RELATIVE, 'strawberry.js');
const KIWI_RELATIVE = path.join(FRUITS_RELATIVE, 'kiwi.js');
const TOMATO_RELATIVE = path.join(FRUITS_RELATIVE, 'tomato.js');
const MELON_RELATIVE = path.join(VEGETABLES_RELATIVE, 'melon.json');
>>>>>>> 78e08932
const WATCH_PROJECT_MOCK = {
  [FRUITS]: {
    relative_path: 'fruits',
    watch: forcePOSIXPaths(ROOT_MOCK),
  },
  [VEGETABLES]: {
    relative_path: 'vegetables',
    watch: forcePOSIXPaths(ROOT_MOCK),
  },
};

const createMap = obj => new Map(Object.keys(obj).map(key => [key, obj[key]]));

describe('watchman watch', () => {
  beforeEach(() => {
    watchmanCrawl = require('../watchman');

    watchman = require('fb-watchman');

    mockResponse = {
      'list-capabilities': {
        [undefined]: {
          capabilities: ['field-content.sha1hex'],
        },
      },
      query: {
        [ROOT_MOCK]: {
          clock: 'c:fake-clock:1',
          files: [
            {
              exists: true,
              mtime_ms: {toNumber: () => 30},
              name: 'fruits/strawberry.js',
            },
            {
              exists: true,
              mtime_ms: {toNumber: () => 31},
              name: 'fruits/tomato.js',
            },
            {
              exists: true,
              mtime_ms: {toNumber: () => 32},
              name: 'fruits/pear.js',
            },
            {
              exists: true,
              mtime_ms: {toNumber: () => 33},
              name: 'vegetables/melon.json',
            },
          ],
          is_fresh_instance: true,
          version: '4.5.0',
        },
      },
      'watch-project': WATCH_PROJECT_MOCK,
    };

    mockFiles = createMap({
      [MELON_RELATIVE]: ['', 33, 0, [], null],
      [STRAWBERRY_RELATIVE]: ['', 30, 0, [], null],
      [TOMATO_RELATIVE]: ['', 31, 0, [], null],
    });
  });

  afterEach(() => {
    watchman.Client.mock.instances[0].command.mockClear();
  });

  test('returns a list of all files when there are no clocks', () =>
    watchmanCrawl({
      data: {
        clocks: new Map(),
        files: new Map(),
      },
      extensions: ['js', 'json'],
      ignore: pearMatcher,
      rootDir: ROOT_MOCK,
      roots: ROOTS,
    }).then(data => {
      const client = watchman.Client.mock.instances[0];
      const calls = client.command.mock.calls;

      expect(client.on).toBeCalled();
      expect(client.on).toBeCalledWith('error', expect.any(Function));

      // Call 0 and 1 are for ['watch-project']
      expect(calls[0][0][0]).toEqual('watch-project');
      expect(calls[1][0][0]).toEqual('watch-project');

      // Call 2 is the query
      const query = calls[2][0];
      expect(query[0]).toEqual('query');

      expect(query[2].expression).toEqual([
        'allof',
        ['type', 'f'],
        ['anyof', ['suffix', 'js'], ['suffix', 'json']],
        ['anyof', ['dirname', 'fruits'], ['dirname', 'vegetables']],
      ]);

      expect(query[2].fields).toEqual(['name', 'exists', 'mtime_ms']);

      expect(query[2].glob).toEqual([
        'fruits/**/*.js',
        'fruits/**/*.json',
        'vegetables/**/*.js',
        'vegetables/**/*.json',
      ]);

      expect(data.clocks).toEqual(
        createMap({
          '': 'c:fake-clock:1',
        }),
      );

      expect(data.files).toEqual(mockFiles);

      expect(client.end).toBeCalled();
    }));

  test('applies the mapper when needed', () => {
    mockResponse = {
      'list-capabilities': {
        [undefined]: {
          capabilities: ['field-content.sha1hex'],
        },
      },
      query: {
        [ROOT_MOCK]: {
          clock: 'c:fake-clock:1',
          files: [
            {
              exists: true,
              mtime_ms: {toNumber: () => 33},
              name: 'vegetables/durian.zip',
            },
          ],
          is_fresh_instance: true,
          version: '4.5.0',
        },
      },
      'watch-project': WATCH_PROJECT_MOCK,
    };

    return watchmanCrawl({
      data: {
        clocks: Object.create(null),
        files: Object.create(null),
      },
      extensions: ['js', 'json', 'zip'],
      ignore: pearMatcher,
      mapper: n =>
        n.endsWith('.zip')
          ? [path.join(n, 'foo.1.js'), path.join(n, 'foo.2.js')]
          : null,
      roots: ROOTS,
    }).then(data => {
      expect(data.files).toEqual({
        [path.join(DURIAN, 'foo.1.js')]: ['', 33, 0, [], null],
        [path.join(DURIAN, 'foo.2.js')]: ['', 33, 0, [], null],
      });
    });
  });

  test('updates the file object when the clock is given', () => {
    mockResponse = {
      'list-capabilities': {
        [undefined]: {
          capabilities: ['field-content.sha1hex'],
        },
      },
      query: {
        [ROOT_MOCK]: {
          clock: 'c:fake-clock:2',
          files: [
            {
              exists: true,
              mtime_ms: {toNumber: () => 42},
              name: 'fruits/kiwi.js',
            },
            {
              exists: false,
              mtime_ms: null,
              name: 'fruits/tomato.js',
            },
          ],
          is_fresh_instance: false,
          version: '4.5.0',
        },
      },
      'watch-project': WATCH_PROJECT_MOCK,
    };

    const clocks = createMap({
      '': 'c:fake-clock:1',
    });

    return watchmanCrawl({
      data: {
        clocks,
        files: mockFiles,
      },
      extensions: ['js', 'json'],
      ignore: pearMatcher,
      rootDir: ROOT_MOCK,
      roots: ROOTS,
    }).then(data => {
      // The object was reused.
      expect(data.files).toBe(mockFiles);

      expect(data.clocks).toEqual(
        createMap({
          '': 'c:fake-clock:2',
        }),
      );

      expect(data.files).toEqual(
        createMap({
          [KIWI_RELATIVE]: ['', 42, 0, [], null],
          [MELON_RELATIVE]: ['', 33, 0, [], null],
          [STRAWBERRY_RELATIVE]: ['', 30, 0, [], null],
        }),
      );
    });
  });

  test('resets the file object when watchman is restarted', () => {
    const mockTomatoSha1 = '321f6b7e8bf7f29aab89c5e41a555b1b0baa41a9';

    mockResponse = {
      'list-capabilities': {
        [undefined]: {
          capabilities: ['field-content.sha1hex'],
        },
      },
      query: {
        [ROOT_MOCK]: {
          clock: 'c:fake-clock:3',
          files: [
            {
              exists: true,
              mtime_ms: {toNumber: () => 42},
              name: 'fruits/kiwi.js',
            },
            {
              exists: true,
              mtime_ms: {toNumber: () => 41},
              name: 'fruits/banana.js',
            },
            {
              'content.sha1hex': mockTomatoSha1,
              exists: true,
              mtime_ms: {toNumber: () => 76},
              name: 'fruits/tomato.js',
            },
          ],
          is_fresh_instance: true,
          version: '4.5.0',
        },
      },
      'watch-project': WATCH_PROJECT_MOCK,
    };

    const mockBananaMetadata = ['Banana', 41, 1, ['Raspberry'], null];
    mockFiles.set(BANANA_RELATIVE, mockBananaMetadata);
    const mockTomatoMetadata = ['Tomato', 31, 1, [], mockTomatoSha1];
    mockFiles.set(TOMATO_RELATIVE, mockTomatoMetadata);

    const clocks = createMap({
      '': 'c:fake-clock:1',
    });

    return watchmanCrawl({
      data: {
        clocks,
        files: mockFiles,
      },
      extensions: ['js', 'json'],
      ignore: pearMatcher,
      rootDir: ROOT_MOCK,
      roots: ROOTS,
    }).then(data => {
      // The file object was *not* reused.
      expect(data.files).not.toBe(mockFiles);

      expect(data.clocks).toEqual(
        createMap({
          '': 'c:fake-clock:3',
        }),
      );

      // /fruits/strawberry.js was removed from the file list.
      expect(data.files).toEqual(
        createMap({
          [BANANA_RELATIVE]: mockBananaMetadata,
          [KIWI_RELATIVE]: ['', 42, 0, [], null],
          [TOMATO_RELATIVE]: ['Tomato', 76, 1, [], mockTomatoSha1],
        }),
      );

      // Even though the file list was reset, old file objects are still reused
      // if no changes have been made
      expect(data.files.get(BANANA_RELATIVE)).toBe(mockBananaMetadata);

      // Old file objects are not reused if they have a different mtime
      expect(data.files.get(TOMATO_RELATIVE)).not.toBe(mockTomatoMetadata);
    });
  });

  test('properly resets the file map when only one watcher is reset', () => {
    mockResponse = {
      'list-capabilities': {
        [undefined]: {
          capabilities: ['field-content.sha1hex'],
        },
      },
      query: {
        [FRUITS]: {
          clock: 'c:fake-clock:3',
          files: [
            {
              exists: true,
              mtime_ms: {toNumber: () => 42},
              name: 'kiwi.js',
            },
          ],
          is_fresh_instance: false,
          version: '4.5.0',
        },
        [VEGETABLES]: {
          clock: 'c:fake-clock:4',
          files: [
            {
              exists: true,
              mtime_ms: {toNumber: () => 33},
              name: 'melon.json',
            },
          ],
          is_fresh_instance: true,
          version: '4.5.0',
        },
      },
      'watch-project': {
        [FRUITS]: {
          watch: forcePOSIXPaths(FRUITS),
        },
        [VEGETABLES]: {
          watch: forcePOSIXPaths(VEGETABLES),
        },
      },
    };

    const clocks = createMap({
      [FRUITS_RELATIVE]: 'c:fake-clock:1',
      [VEGETABLES_RELATIVE]: 'c:fake-clock:2',
    });

    return watchmanCrawl({
      data: {
        clocks,
        files: mockFiles,
      },
      extensions: ['js', 'json'],
      ignore: pearMatcher,
      rootDir: ROOT_MOCK,
      roots: ROOTS,
    }).then(data => {
      expect(data.clocks).toEqual(
        createMap({
          [FRUITS_RELATIVE]: 'c:fake-clock:3',
          [VEGETABLES_RELATIVE]: 'c:fake-clock:4',
        }),
      );

      expect(data.files).toEqual(
        createMap({
          [KIWI_RELATIVE]: ['', 42, 0, [], null],
          [MELON_RELATIVE]: ['', 33, 0, [], null],
        }),
      );
    });
  });

  test('does not add directory filters to query when watching a ROOT', () => {
    mockResponse = {
      'list-capabilities': {
        [undefined]: {
          capabilities: ['field-content.sha1hex'],
        },
      },
      query: {
        [ROOT_MOCK]: {
          clock: 'c:fake-clock:1',
          files: [],
          is_fresh_instance: false,
          version: '4.5.0',
        },
      },
      'watch-project': {
        [FRUITS]: {
          relative_path: 'fruits',
          watch: forcePOSIXPaths(ROOT_MOCK),
        },
        [ROOT_MOCK]: {
          watch: forcePOSIXPaths(ROOT_MOCK),
        },
        [VEGETABLES]: {
          relative_path: 'vegetables',
          watch: forcePOSIXPaths(ROOT_MOCK),
        },
      },
    };

    return watchmanCrawl({
      data: {
        clocks: new Map(),
        files: new Map(),
      },
      extensions: ['js', 'json'],
      ignore: pearMatcher,
      rootDir: ROOT_MOCK,
      roots: [...ROOTS, ROOT_MOCK],
    }).then(data => {
      const client = watchman.Client.mock.instances[0];
      const calls = client.command.mock.calls;

      expect(client.on).toBeCalled();
      expect(client.on).toBeCalledWith('error', expect.any(Function));

      // First 3 calls are for ['watch-project']
      expect(calls[0][0][0]).toEqual('watch-project');
      expect(calls[1][0][0]).toEqual('watch-project');
      expect(calls[2][0][0]).toEqual('watch-project');

      // Call 4 is the query
      const query = calls[3][0];
      expect(query[0]).toEqual('query');

      expect(query[2].expression).toEqual([
        'allof',
        ['type', 'f'],
        ['anyof', ['suffix', 'js'], ['suffix', 'json']],
      ]);

      expect(query[2].fields).toEqual(['name', 'exists', 'mtime_ms']);

      expect(query[2].glob).toEqual(['**/*.js', '**/*.json']);

      expect(data.clocks).toEqual(
        createMap({
          '': 'c:fake-clock:1',
        }),
      );

      expect(data.files).toEqual(createMap({}));

      expect(client.end).toBeCalled();
    });
  });

  test('SHA-1 requested and available', async () => {
    mockResponse = {
      'list-capabilities': {
        [undefined]: {
          capabilities: ['field-content.sha1hex'],
        },
      },
      query: {
        [ROOT_MOCK]: {
          clock: 'c:fake-clock:1',
          files: [],
          is_fresh_instance: false,
          version: '4.5.0',
        },
      },
      'watch-project': {
        [ROOT_MOCK]: {
          watch: forcePOSIXPaths(ROOT_MOCK),
        },
      },
    };

    await watchmanCrawl({
      computeSha1: true,
      data: {
        clocks: new Map(),
        files: new Map(),
      },
      extensions: ['js', 'json'],
      rootDir: ROOT_MOCK,
      roots: [ROOT_MOCK],
    });

    const client = watchman.Client.mock.instances[0];
    const calls = client.command.mock.calls;

    expect(calls[0][0]).toEqual(['list-capabilities']);
    expect(calls[2][0][2].fields).toContain('content.sha1hex');
  });

  test('SHA-1 requested and NOT available', async () => {
    mockResponse = {
      'list-capabilities': {
        [undefined]: {
          capabilities: [],
        },
      },
      query: {
        [ROOT_MOCK]: {
          clock: 'c:fake-clock:1',
          files: [],
          is_fresh_instance: false,
          version: '4.5.0',
        },
      },
      'watch-project': {
        [ROOT_MOCK]: {
          watch: forcePOSIXPaths(ROOT_MOCK),
        },
      },
    };

    await watchmanCrawl({
      computeSha1: true,
      data: {
        clocks: new Map(),
        files: new Map(),
      },
      extensions: ['js', 'json'],
      rootDir: ROOT_MOCK,
      roots: [ROOT_MOCK],
    });

    const client = watchman.Client.mock.instances[0];
    const calls = client.command.mock.calls;

    expect(calls[0][0]).toEqual(['list-capabilities']);
    expect(calls[2][0][2].fields).not.toContain('content.sha1hex');
  });
});<|MERGE_RESOLUTION|>--- conflicted
+++ resolved
@@ -39,20 +39,13 @@
 const FRUITS = path.resolve(ROOT_MOCK, FRUITS_RELATIVE);
 const VEGETABLES = path.resolve(ROOT_MOCK, VEGETABLES_RELATIVE);
 const ROOTS = [FRUITS, VEGETABLES];
-<<<<<<< HEAD
-const BANANA = path.join(FRUITS, 'banana.js');
-const STRAWBERRY = path.join(FRUITS, 'strawberry.js');
-const KIWI = path.join(FRUITS, 'kiwi.js');
-const TOMATO = path.join(FRUITS, 'tomato.js');
-const MELON = path.join(VEGETABLES, 'melon.json');
-const DURIAN = path.join(VEGETABLES, 'durian.zip');
-=======
 const BANANA_RELATIVE = path.join(FRUITS_RELATIVE, 'banana.js');
 const STRAWBERRY_RELATIVE = path.join(FRUITS_RELATIVE, 'strawberry.js');
 const KIWI_RELATIVE = path.join(FRUITS_RELATIVE, 'kiwi.js');
 const TOMATO_RELATIVE = path.join(FRUITS_RELATIVE, 'tomato.js');
 const MELON_RELATIVE = path.join(VEGETABLES_RELATIVE, 'melon.json');
->>>>>>> 78e08932
+const DURIAN_RELATIVE = path.join(VEGETABLES_RELATIVE, 'durian.zip');
+
 const WATCH_PROJECT_MOCK = {
   [FRUITS]: {
     relative_path: 'fruits',
@@ -211,8 +204,8 @@
       roots: ROOTS,
     }).then(data => {
       expect(data.files).toEqual({
-        [path.join(DURIAN, 'foo.1.js')]: ['', 33, 0, [], null],
-        [path.join(DURIAN, 'foo.2.js')]: ['', 33, 0, [], null],
+        [path.join(DURIAN_RELATIVE, 'foo.1.js')]: ['', 33, 0, [], null],
+        [path.join(DURIAN_RELATIVE, 'foo.2.js')]: ['', 33, 0, [], null],
       });
     });
   });
