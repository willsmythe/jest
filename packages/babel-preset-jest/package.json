--- conflicted
+++ resolved
@@ -8,15 +8,10 @@
   "license": "MIT",
   "main": "index.js",
   "dependencies": {
-<<<<<<< HEAD
     "@babel/plugin-syntax-object-rest-spread": "^7.0.0",
     "babel-plugin-jest-hoist": "^23.2.0"
-=======
-    "babel-plugin-jest-hoist": "^23.2.0",
-    "babel-plugin-syntax-object-rest-spread": "^6.13.0"
   },
   "engines": {
     "node": ">= 6"
->>>>>>> 993bc5c5
   }
 }