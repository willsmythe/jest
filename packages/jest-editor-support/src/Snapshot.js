--- conflicted
+++ resolved
@@ -10,13 +10,9 @@
 
 'use strict';
 
-<<<<<<< HEAD
-import traverse from '@babel/traverse';
-=======
 import type {ProjectConfig} from 'types/Config';
 
-import traverse from 'babel-traverse';
->>>>>>> 7a64497a
+import traverse from '@babel/traverse';
 import {getASTfor} from './parsers/babylon_parser';
 import {buildSnapshotResolver, utils} from 'jest-snapshot';
 
